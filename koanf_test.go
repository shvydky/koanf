package koanf_test

import (
	encjson "encoding/json"
	"flag"
	"fmt"
	"github.com/knadh/koanf/maps"
	"io/ioutil"
	"log"
	"os"
	"path/filepath"
	"regexp"
	"strings"
	"testing"
	"time"

	"github.com/knadh/koanf"
	"github.com/knadh/koanf/parsers/dotenv"
	"github.com/knadh/koanf/parsers/hcl"
	"github.com/knadh/koanf/parsers/json"
	"github.com/knadh/koanf/parsers/toml"
	"github.com/knadh/koanf/parsers/yaml"
	"github.com/knadh/koanf/providers/basicflag"
	"github.com/knadh/koanf/providers/confmap"
	"github.com/knadh/koanf/providers/env"
	"github.com/knadh/koanf/providers/file"
	"github.com/knadh/koanf/providers/posflag"
	"github.com/knadh/koanf/providers/rawbytes"
	"github.com/spf13/pflag"
	"github.com/stretchr/testify/assert"
)

const (
	delim = "."

	mockDir    = "mock"
	mockJSON   = mockDir + "/mock.json"
	mockYAML   = mockDir + "/mock.yml"
	mockTOML   = mockDir + "/mock.toml"
	mockHCL    = mockDir + "/mock.hcl"
	mockProp   = mockDir + "/mock.prop"
	mockDotEnv = mockDir + "/mock.env"
)

// Ordered list of fields in the 'flat' test confs.
var flatTestKeys = []string{
	"COMMENT",
	"MORE",
	"MiXeD",
	"UPPER",
	"empty",
	"lower",
	"quotedSpecial",
}

var flatTestKeyMap = map[string][]string{
	"COMMENT":       {"COMMENT"},
	"MORE":          {"MORE"},
	"MiXeD":         {"MiXeD"},
	"UPPER":         {"UPPER"},
	"empty":         {"empty"},
	"lower":         {"lower"},
	"quotedSpecial": {"quotedSpecial"},
}

var flatTestAll = `COMMENT -> AFTER
MORE -> vars
MiXeD -> CaSe
UPPER -> CASE
empty -> 
lower -> case
quotedSpecial -> j18120734xn2&*@#*&R#d1j23d*(*)`

// Ordered list of fields in the test confs.
var testKeys = []string{
	"bools",
	"duration",
	"empty",
	"intbools",
	"orphan",
	"parent1.boolmap.notok3",
	"parent1.boolmap.ok1",
	"parent1.boolmap.ok2",
	"parent1.child1.empty",
	"parent1.child1.grandchild1.ids",
	"parent1.child1.grandchild1.on",
	"parent1.child1.name",
	"parent1.child1.type",
	"parent1.floatmap.key1",
	"parent1.floatmap.key2",
	"parent1.floatmap.key3",
	"parent1.id",
	"parent1.intmap.key1",
	"parent1.intmap.key2",
	"parent1.intmap.key3",
	"parent1.name",
	"parent1.strmap.key1",
	"parent1.strmap.key2",
	"parent1.strmap.key3",
	"parent1.strsmap.key1",
	"parent1.strsmap.key2",
	"parent2.child2.empty",
	"parent2.child2.grandchild2.ids",
	"parent2.child2.grandchild2.on",
	"parent2.child2.name",
	"parent2.id",
	"parent2.name",
	"strbool",
	"strbools",
	"time",
	"type",
}

var testKeyMap = map[string][]string{
	"bools":                          {"bools"},
	"duration":                       {"duration"},
	"empty":                          {"empty"},
	"intbools":                       {"intbools"},
	"orphan":                         {"orphan"},
	"parent1":                        {"parent1"},
	"parent1.boolmap":                {"parent1", "boolmap"},
	"parent1.boolmap.notok3":         {"parent1", "boolmap", "notok3"},
	"parent1.boolmap.ok1":            {"parent1", "boolmap", "ok1"},
	"parent1.boolmap.ok2":            {"parent1", "boolmap", "ok2"},
	"parent1.child1":                 {"parent1", "child1"},
	"parent1.child1.empty":           {"parent1", "child1", "empty"},
	"parent1.child1.grandchild1":     {"parent1", "child1", "grandchild1"},
	"parent1.child1.grandchild1.ids": {"parent1", "child1", "grandchild1", "ids"},
	"parent1.child1.grandchild1.on":  {"parent1", "child1", "grandchild1", "on"},
	"parent1.child1.name":            {"parent1", "child1", "name"},
	"parent1.child1.type":            {"parent1", "child1", "type"},
	"parent1.floatmap":               {"parent1", "floatmap"},
	"parent1.floatmap.key1":          {"parent1", "floatmap", "key1"},
	"parent1.floatmap.key2":          {"parent1", "floatmap", "key2"},
	"parent1.floatmap.key3":          {"parent1", "floatmap", "key3"},
	"parent1.id":                     {"parent1", "id"},
	"parent1.intmap":                 {"parent1", "intmap"},
	"parent1.intmap.key1":            {"parent1", "intmap", "key1"},
	"parent1.intmap.key2":            {"parent1", "intmap", "key2"},
	"parent1.intmap.key3":            {"parent1", "intmap", "key3"},
	"parent1.name":                   {"parent1", "name"},
	"parent1.strmap":                 {"parent1", "strmap"},
	"parent1.strmap.key1":            {"parent1", "strmap", "key1"},
	"parent1.strmap.key2":            {"parent1", "strmap", "key2"},
	"parent1.strmap.key3":            {"parent1", "strmap", "key3"},
	"parent1.strsmap":                {"parent1", "strsmap"},
	"parent1.strsmap.key1":           {"parent1", "strsmap", "key1"},
	"parent1.strsmap.key2":           {"parent1", "strsmap", "key2"},
	"parent2":                        {"parent2"},
	"parent2.child2":                 {"parent2", "child2"},
	"parent2.child2.empty":           {"parent2", "child2", "empty"},
	"parent2.child2.grandchild2":     {"parent2", "child2", "grandchild2"},
	"parent2.child2.grandchild2.ids": {"parent2", "child2", "grandchild2", "ids"},
	"parent2.child2.grandchild2.on":  {"parent2", "child2", "grandchild2", "on"},
	"parent2.child2.name":            {"parent2", "child2", "name"},
	"parent2.id":                     {"parent2", "id"},
	"parent2.name":                   {"parent2", "name"},
	"strbool":                        {"strbool"},
	"strbools":                       {"strbools"},
	"time":                           {"time"},
	"type":                           {"type"},
}

// `parent1.child1.type` and `type` are excluded as their
// values vary between files.
var testAll = `bools -> [true false true]
duration -> 3s
empty -> map[]
intbools -> [1 0 1]
orphan -> [red blue orange]
parent1.boolmap.notok3 -> false
parent1.boolmap.ok1 -> true
parent1.boolmap.ok2 -> true
parent1.child1.empty -> map[]
parent1.child1.grandchild1.ids -> [1 2 3]
parent1.child1.grandchild1.on -> true
parent1.child1.name -> child1
parent1.floatmap.key1 -> 1.1
parent1.floatmap.key2 -> 1.2
parent1.floatmap.key3 -> 1.3
parent1.id -> 1234
parent1.intmap.key1 -> 1
parent1.intmap.key2 -> 1
parent1.intmap.key3 -> 1
parent1.name -> parent1
parent1.strmap.key1 -> val1
parent1.strmap.key2 -> val2
parent1.strmap.key3 -> val3
parent1.strsmap.key1 -> [val1 val2 val3]
parent1.strsmap.key2 -> [val4 val5]
parent2.child2.empty -> map[]
parent2.child2.grandchild2.ids -> [4 5 6]
parent2.child2.grandchild2.on -> true
parent2.child2.name -> child2
parent2.id -> 5678
parent2.name -> parent2
strbool -> 1
strbools -> [1 t f]
time -> 2019-01-01`

var testParent2 = `child2.empty -> map[]
child2.grandchild2.ids -> [4 5 6]
child2.grandchild2.on -> true
child2.name -> child2
id -> 5678
name -> parent2`

type parentStruct struct {
	Name   string      `koanf:"name"`
	ID     int         `koanf:"id"`
	Child1 childStruct `koanf:"child1"`
}
type childStruct struct {
	Name        string            `koanf:"name"`
	Type        string            `koanf:"type"`
	Empty       map[string]string `koanf:"empty"`
	Grandchild1 grandchildStruct  `koanf:"grandchild1"`
}
type grandchildStruct struct {
	Ids []int `koanf:"ids"`
	On  bool  `koanf:"on"`
}
type testStruct struct {
	Type    string            `koanf:"type"`
	Empty   map[string]string `koanf:"empty"`
	Parent1 parentStruct      `koanf:"parent1"`
}

type testStructFlat struct {
	Type                        string            `koanf:"type"`
	Empty                       map[string]string `koanf:"empty"`
	Parent1Name                 string            `koanf:"parent1.name"`
	Parent1ID                   int               `koanf:"parent1.id"`
	Parent1Child1Name           string            `koanf:"parent1.child1.name"`
	Parent1Child1Type           string            `koanf:"parent1.child1.type"`
	Parent1Child1Empty          map[string]string `koanf:"parent1.child1.empty"`
	Parent1Child1Grandchild1IDs []int             `koanf:"parent1.child1.grandchild1.ids"`
	Parent1Child1Grandchild1On  bool              `koanf:"parent1.child1.grandchild1.on"`
}

type Case struct {
	koanf    *koanf.Koanf
	file     string
	parser   koanf.Parser
	typeName string
}

// 'Flat' Case instances to be used in multiple tests. These will not be
// mutated.
var flatCases = []Case{
	{koanf: koanf.New(delim), file: mockDotEnv, parser: dotenv.Parser(), typeName: "dotenv"},
}

// Case instances to be used in multiple tests. These will not be mutated.
var cases = []Case{
	{koanf: koanf.New(delim), file: mockJSON, parser: json.Parser(), typeName: "json"},
	{koanf: koanf.New(delim), file: mockYAML, parser: yaml.Parser(), typeName: "yml"},
	{koanf: koanf.New(delim), file: mockTOML, parser: toml.Parser(), typeName: "toml"},
	{koanf: koanf.New(delim), file: mockHCL, parser: hcl.Parser(true), typeName: "hcl"},
}

func init() {
	// Preload 4 Koanf instances with their providers and config.
	if err := cases[0].koanf.Load(file.Provider(cases[0].file), json.Parser()); err != nil {
		log.Fatalf("error loading config file: %v", err)
	}
	if err := cases[1].koanf.Load(file.Provider(cases[1].file), yaml.Parser()); err != nil {
		log.Fatalf("error loading config file: %v", err)
	}
	if err := cases[2].koanf.Load(file.Provider(cases[2].file), toml.Parser()); err != nil {
		log.Fatalf("error loading config file: %v", err)
	}
	if err := cases[3].koanf.Load(file.Provider(cases[3].file), hcl.Parser(true)); err != nil {
		log.Fatalf("error loading config file: %v", err)
	}

	// Preload 1 'flat' Koanf instances with their providers and config.
	if err := flatCases[0].koanf.Load(file.Provider(flatCases[0].file), dotenv.Parser()); err != nil {
		log.Fatalf("error loading config file: %v", err)
	}
}

func TestLoadFile(t *testing.T) {
	// Load a non-existent file.
	_, err := file.Provider("does-not-exist").ReadBytes()
	assert.NotNil(t, err, "no error for non-existent file")

	// Load a valid file.
	_, err = file.Provider(mockJSON).ReadBytes()
	assert.Nil(t, err, "error loading file")
}

func TestLoadFlatFileAllKeys(t *testing.T) {
	assert := assert.New(t)
	re, _ := regexp.Compile("(.+?)?type \\-> (.*)\n")
	for _, c := range flatCases {
		// Check against testKeys.
		assert.Equal(flatTestKeys, c.koanf.Keys(), fmt.Sprintf("loaded keys mismatch: %v", c.typeName))

		// Check against keyMap.
		assert.EqualValues(flatTestKeyMap, c.koanf.KeyMap(), "keymap doesn't match")

		// Replace the "type" fields that varies across different files
		// to do a complete key -> value map match with testAll.
		s := strings.TrimSpace(re.ReplaceAllString(c.koanf.Sprint(), ""))
		assert.Equal(flatTestAll, s, fmt.Sprintf("key -> value list mismatch: %v", c.typeName))
	}
}

func TestLoadFileAllKeys(t *testing.T) {
	assert := assert.New(t)
	re, _ := regexp.Compile("(.+?)?type \\-> (.*)\n")
	for _, c := range cases {
		// Check against testKeys.
		assert.Equal(testKeys, c.koanf.Keys(), fmt.Sprintf("loaded keys mismatch: %v", c.typeName))

		// Check against keyMap.
		assert.EqualValues(testKeyMap, c.koanf.KeyMap(), "keymap doesn't match")

		// Replace the "type" fields that varies across different files
		// to do a complete key -> value map match with testAll.
		s := strings.TrimSpace(re.ReplaceAllString(c.koanf.Sprint(), ""))
		assert.Equal(testAll, s, fmt.Sprintf("key -> value list mismatch: %v", c.typeName))
	}
}

func TestLoadMergeYamlJson(t *testing.T) {
	var (
		assert = assert.New(t)
		k      = koanf.New(delim)
	)

	assert.NoError(k.Load(file.Provider(mockYAML), yaml.Parser()),
		"error loading file")
	// loading json after yaml causes the intbools to be loaded as []float64
	assert.NoError(k.Load(file.Provider(mockJSON), yaml.Parser()),
		"error loading file")

	// checking that there is no issues with expecting it to be an []int64
	v := k.Int64s("intbools")
	assert.Len(v, 3)

	defer func() {
		if err := recover(); err != nil {
			assert.Failf("panic", "received panic: %v", err)
		}
	}()

	v2 := k.MustInt64s("intbools")
	assert.Len(v2, 3)
}

func TestLoadMergeJsonYaml(t *testing.T) {
	var (
		assert = assert.New(t)
		k      = koanf.New(delim)
	)

	assert.NoError(k.Load(file.Provider(mockJSON), yaml.Parser()),
		"error loading file")
	// loading yaml after json causes the intbools to be loaded as []int after json loaded it with []float64
	assert.NoError(k.Load(file.Provider(mockYAML), yaml.Parser()),
		"error loading file")

	// checking that there is no issues with expecting it to be an []float64
	v := k.Float64s("intbools")
	assert.Len(v, 3)

	defer func() {
		if err := recover(); err != nil {
			assert.Failf("panic", "received panic: %v", err)
		}
	}()

	v2 := k.MustFloat64s("intbools")
	assert.Len(v2, 3)
}

func TestWatchFile(t *testing.T) {
	var (
		assert = assert.New(t)
		k      = koanf.New(delim)
	)

	// Create a tmp config file.
	out, err := ioutil.TempFile("", "koanf_mock")
	if err != nil {
		log.Fatalf("error creating temp config file: %v", err)
	}
	out.Write([]byte(`{"parent": {"name": "name1"}}`))
	out.Close()

	// Load the new config and watch it for changes.
	f := file.Provider(out.Name())
	k.Load(f, json.Parser())

	// Watch for changes.
	changedName := ""
	f.Watch(func(event interface{}, err error) {
		// The File watcher always returns a nil `event`, which can
		// be ignored.
		assert.NoError(err, "watch file event error")

		if err != nil {
			return
		}
		// Reload the config.
		k.Load(f, json.Parser())
		changedName = k.String("parent.name")
	})

	// Wait a second and change the file.
	time.Sleep(1 * time.Second)
	ioutil.WriteFile(out.Name(), []byte(`{"parent": {"name": "name2"}}`), 0644)
	time.Sleep(1 * time.Second)

	assert.Equal("name2", changedName, "file watch reload didn't change config")
}

func TestWatchFileSymlink(t *testing.T) {
	var (
		assert = assert.New(t)
		k      = koanf.New(delim)
	)

	// Create a symlink.
	symPath := filepath.Join(os.TempDir(), "koanf_test_symlink")
	os.Remove(symPath)
	symPath2 := filepath.Join(os.TempDir(), "koanf_test_symlink2")
	os.Remove(symPath)

	wd, err := os.Getwd()
	assert.NoError(err, "error getting working dir")

	jsonFile := filepath.Join(wd, mockJSON)
	yamlFile := filepath.Join(wd, mockYAML)

	// Create a symlink to the JSON file which will be swapped out later.
	assert.NoError(os.Symlink(jsonFile, symPath), "error creating symlink")

	// Load the symlink (to the JSON) file.
	f := file.Provider(symPath)
	k.Load(f, json.Parser())

	// Watch for changes.
	changedType := ""
	f.Watch(func(event interface{}, err error) {
		// The File watcher always returns a nil `event`, which can
		// be ignored.
		assert.NoError(err, "watch file event error")

		if err != nil {
			return
		}
		// Reload the config.
		k.Load(f, yaml.Parser())
		changedType = k.String("type")
	})

	// Wait a second and swap the symlink target from the JSON file to the YAML file.
	// Create a temp symlink to the YAML file and rename the old symlink to the new
	// symlink. We do this to avoid removing the symlink and triggering a REMOVE event.
	time.Sleep(1 * time.Second)
	assert.NoError(os.Symlink(yamlFile, symPath2), "error creating temp symlink")
	assert.NoError(os.Rename(symPath2, symPath), "error creating temp symlink")
	time.Sleep(1 * time.Second)

	assert.Equal("yml", changedType, "symlink watch reload didn't change config")
}

func TestLoadMerge(t *testing.T) {
	var (
		assert = assert.New(t)
		// Load several types into a fresh Koanf instance.
		k = koanf.New(delim)
	)
	for _, c := range cases {
		assert.Nil(k.Load(file.Provider(c.file), c.parser),
			fmt.Sprintf("error loading: %v", c.file))

		// Check against testKeys.
		assert.Equal(testKeys, k.Keys(), fmt.Sprintf("loaded keys don't match in: %v", c.file))

		// The 'type' fields in different file types have different values.
		// As each subsequent file is loaded, the previous value should be overridden.
		assert.Equal(c.typeName, k.String("type"), "types don't match")
		assert.Equal(c.typeName, k.String("parent1.child1.type"), "types don't match")
	}

	// Load env provider and override value.
	os.Setenv("PREFIX_PARENT1.CHILD1.TYPE", "env")
	err := k.Load(env.Provider("PREFIX_", ".", func(k string) string {
		return strings.Replace(strings.ToLower(k), "prefix_", "", -1)
	}), nil)

	assert.Nil(err, "error loading env")
	assert.Equal("env", k.String("parent1.child1.type"), "types don't match")

	// Test the env provider than can mutate the value to upper case
	err = k.Load(env.ProviderWithValue("PREFIX_", ".", func(k string, v string) (string, interface{}) {
		return strings.Replace(strings.ToLower(k), "prefix_", "", -1), strings.ToUpper(v)
	}), nil)

	assert.Nil(err, "error loading env with value")
	assert.Equal("ENV", k.String("parent1.child1.type"), "types don't match")

	// Override with the confmap provider.
	k.Load(confmap.Provider(map[string]interface{}{
		"parent1.child1.type": "confmap",
		"type":                "confmap",
	}, "."), nil)
	assert.Equal("confmap", k.String("parent1.child1.type"), "types don't match")
	assert.Equal("confmap", k.String("type"), "types don't match")

	// Override with the rawbytes provider.
	assert.Nil(k.Load(rawbytes.Provider([]byte(`{"type": "rawbytes", "parent1": {"child1": {"type": "rawbytes"}}}`)), json.Parser()),
		"error loading raw bytes")
	assert.Equal("rawbytes", k.String("parent1.child1.type"), "types don't match")
	assert.Equal("rawbytes", k.String("type"), "types don't match")
}

func TestFlags(t *testing.T) {
	var (
		assert = assert.New(t)
		k      = koanf.New(delim)
	)
	assert.Nil(k.Load(file.Provider(mockJSON), json.Parser()), "error loading file")
	k2 := k.Copy()
	k3 := k.Copy()

	// Override with the posflag provider.
	f := pflag.NewFlagSet("test", pflag.ContinueOnError)

	// Key that exists in the loaded conf. Should overwrite with Set().
	f.String("parent1.child1.type", "flag", "")
	f.Set("parent1.child1.type", "flag")
	f.StringSlice("stringslice", []string{"a", "b", "c"}, "")
	f.IntSlice("intslice", []int{1, 2, 3}, "")

	// Key that doesn't exist in the loaded file conf. Should merge the default value.
	f.String("flagkey", "flag", "")

	// Key that exists in the loadd conf but no Set(). Default value shouldn't be merged.
	f.String("parent1.name", "flag", "")

	// Initialize the provider with the Koanf instance passed where default values
	// will merge if the keys are not present in the conf map.
	assert.Nil(k.Load(posflag.Provider(f, ".", k), nil), "error loading posflag")
	assert.Equal("flag", k.String("parent1.child1.type"), "types don't match")
	assert.Equal("flag", k.String("flagkey"), "value doesn't match")
	assert.NotEqual("flag", k.String("parent1.name"), "value doesn't match")
	assert.Equal([]string{"a", "b", "c"}, k.Strings("stringslice"), "value doesn't match")
	assert.Equal([]int{1, 2, 3}, k.Ints("intslice"), "value doesn't match")

	// Test the posflag provider can mutate the value to upper case
	assert.Nil(k3.Load(posflag.ProviderWithValue(f, ".", nil, func(k string, v string) (string, interface{}) {
		return strings.Replace(strings.ToLower(k), "prefix_", "", -1), strings.ToUpper(v)
	}), nil), "error loading posflag")
	assert.Equal("FLAG", k3.String("parent1.child1.type"), "types don't match")

	// Test without passing the Koanf instance where default values will not merge.
	assert.Nil(k2.Load(posflag.Provider(f, ".", nil), nil), "error loading posflag")
	assert.Equal("flag", k2.String("parent1.child1.type"), "types don't match")
	assert.Equal("", k2.String("flagkey"), "value doesn't match")
	assert.NotEqual("", k2.String("parent1.name"), "value doesn't match")

	// Override with the flag provider.
	bf := flag.NewFlagSet("test", flag.ContinueOnError)
	bf.String("parent1.child1.type", "flag", "")
	bf.Set("parent1.child1.type", "basicflag")
	assert.Nil(k.Load(basicflag.Provider(bf, "."), nil), "error loading basicflag")
	assert.Equal("basicflag", k.String("parent1.child1.type"), "types don't match")

	// Test the basicflag provider can mutate the value to upper case
	bf2 := flag.NewFlagSet("test", flag.ContinueOnError)
	bf2.String("parent1.child1.type", "flag", "")
	bf2.Set("parent1.child1.type", "basicflag")
	assert.Nil(k.Load(basicflag.ProviderWithValue(bf2, ".", func(k string, v string) (string, interface{}) {
		return strings.Replace(strings.ToLower(k), "prefix_", "", -1), strings.ToUpper(v)
	}), nil), "error loading basicflag")
	assert.Equal("BASICFLAG", k.String("parent1.child1.type"), "types don't match")

}

func TestConfMapValues(t *testing.T) {
	var (
		assert = assert.New(t)
		k      = koanf.New(delim)
	)
	assert.Nil(k.Load(file.Provider(mockJSON), json.Parser()), "error loading file")
	var (
		c1  = k.All()
		ra1 = k.Raw()
		r1  = k.Cut("parent2").Raw()
	)

	k = koanf.New(delim)
	assert.Nil(k.Load(file.Provider(mockJSON), json.Parser()), "error loading file")
	var (
		c2  = k.All()
		ra2 = k.Raw()
		r2  = k.Cut("parent2").Raw()
	)

	assert.EqualValues(c1, c2, "conf map mismatch")
	assert.EqualValues(ra1, ra2, "conf map mismatch")
	assert.EqualValues(r1, r2, "conf map mismatch")
}

func TestCutCopy(t *testing.T) {
	// Instance 1.
	var (
		assert = assert.New(t)
		k1     = koanf.New(delim)
	)
	assert.Nil(k1.Load(file.Provider(mockJSON), json.Parser()),
		"error loading file")
	var (
		cp1   = k1.Copy()
		cut1  = k1.Cut("")
		cutp1 = k1.Cut("parent2")
	)

	// Instance 2.
	k2 := koanf.New(delim)
	assert.Nil(k2.Load(file.Provider(mockJSON), json.Parser()),
		"error loading file")
	var (
		cp2   = k2.Copy()
		cut2  = k2.Cut("")
		cutp2 = k2.Cut("parent2")
	)

	assert.EqualValues(cp1.All(), cp2.All(), "conf map mismatch")
	assert.EqualValues(cut1.All(), cut2.All(), "conf map mismatch")
	assert.EqualValues(cutp1.All(), cutp2.All(), "conf map mismatch")
	assert.Equal(testParent2, strings.TrimSpace(cutp1.Sprint()), "conf map mismatch")
	assert.Equal(strings.TrimSpace(cutp1.Sprint()), strings.TrimSpace(cutp2.Sprint()), "conf map mismatch")

	// Cut a single field with no children. Should return empty conf maps.
	assert.Equal(k1.Cut("type").Keys(), k2.Cut("type").Keys(), "single field cut mismatch")
	assert.Equal(k1.Cut("xxxx").Keys(), k2.Cut("xxxx").Keys(), "single field cut mismatch")
	assert.Equal(len(k1.Cut("type").Raw()), 0, "non-map cut returned items")
}

func TestMerge(t *testing.T) {
	var (
		assert = assert.New(t)
		k      = koanf.New(delim)
	)
	assert.Nil(k.Load(file.Provider(mockJSON), json.Parser()),
		"error loading file")

	// Make two different cuts that'll have different confmaps.
	var (
		cut1 = k.Cut("parent1")
		cut2 = k.Cut("parent2")
	)
	assert.NotEqual(cut1.All(), cut2.All(), "different cuts incorrectly match")
	assert.NotEqual(cut1.Sprint(), cut2.Sprint(), "different cuts incorrectly match")

	// Create an empty Koanf instance.
	k2 := koanf.New(delim)

	// Merge cut1 into it and check if they match.
	k2.Merge(cut1)
	assert.Equal(cut1.All(), k2.All(), "conf map mismatch")
}

<<<<<<< HEAD
func TestMergeStrictError(t *testing.T) {
	var (
		assert = assert.New(t)
	)

	ks := koanf.NewWithConf(koanf.Conf{
		Delim:       delim,
		StrictMerge: true,
	})

	assert.Nil(ks.Load(confmap.Provider(map[string]interface{}{
		"parent2": map[string]interface{}{
			"child2": map[string]interface{}{
				"grandchild2": map[string]interface{}{
					"ids": 123,
				},
			},
		},
	}, delim), nil))

	err := ks.Load(file.Provider(mockYAML), yaml.Parser())
	assert.Error(err)
	assert.IsType(&maps.MergeStrictError{}, err)
	assert.True(strings.HasPrefix(err.Error(), "incorrect types at key parent2.child2.grandchild2"))
}

func TestMergeStrict(t *testing.T) {
	var (
		assert = assert.New(t)
	)

	ks := koanf.NewWithConf(koanf.Conf{
		Delim:       delim,
		StrictMerge: true,
	})

	assert.Nil(ks.Load(confmap.Provider(map[string]interface{}{
		"parent2": map[string]interface{}{
			"child2": map[string]interface{}{
				"grandchild2": map[string]interface{}{
					"ids": []int{5,6,7},
				},
			},
		},
	}, delim), nil))

	err := ks.Load(file.Provider(mockYAML), yaml.Parser())
	assert.NoError(err)
}


func TestMergeStrictJsonYamlError(t *testing.T) {
	var (
		assert = assert.New(t)
	)

	ks := koanf.NewWithConf(koanf.Conf{
		Delim:       delim,
		StrictMerge: true,
	})


	assert.NoError(ks.Load(file.Provider(mockJSON), json.Parser()))
	err := ks.Load(file.Provider(mockYAML), yaml.Parser())
	assert.Error(err)
	assert.IsType(&maps.MergeStrictError{}, err)
}

func TestMergeAt(t *testing.T) {
=======
func TestRaw_YamlTypes(t *testing.T) {
>>>>>>> e14a5b0a
	var (
		assert = assert.New(t)
		k      = koanf.New(delim)
	)

	assert.Nil(k.Load(file.Provider(mockYAML), yaml.Parser()),
		"error loading file")
	raw := k.Raw()

	i, ok := raw["intbools"]
	assert.True(ok, "ints key does not exist in the map")

	arr, ok := i.([]interface{})
	assert.True(ok, "arr slice is not array of integers")

	for _, integer := range arr {
		if _, ok := integer.(int); !ok {
			assert.Failf("failure", "%v not an integer but %T", integer, integer)
		}
	}
}

func TestRaw_JsonTypes(t *testing.T) {
	var (
		assert = assert.New(t)
		k      = koanf.New(delim)
	)

	assert.Nil(k.Load(file.Provider(mockJSON), json.Parser()),
		"error loading file")
	raw := k.Raw()

	i, ok := raw["intbools"]
	assert.True(ok, "ints key does not exist in the map")

	arr, ok := i.([]interface{})
	assert.True(ok, "arr slice is not array of integers")

	for _, integer := range arr {
		if _, ok := integer.(float64); !ok {
			assert.Failf("failure", "%v not an integer but %T", integer, integer)
		}
	}
}

func TestMergeAt(t *testing.T) {
	var (
		assert = assert.New(t)
		k      = koanf.New(delim)
	)
	assert.Nil(k.Load(file.Provider(mockYAML), yaml.Parser()),
		"error loading file")

	// Get expected koanf, and root data
	var (
		expected = k.Cut("parent2")
		rootData = map[string]interface{}{
			"name": k.String("parent2.name"),
			"id":   k.Int("parent2.id"),
		}
	)

	// Get nested test data to merge at path
	child2 := koanf.New(delim)
	assert.Nil(child2.Load(confmap.Provider(map[string]interface{}{
		"name":  k.String("parent2.child2.name"),
		"empty": k.Get("parent2.child2.empty"),
	}, delim), nil))
	grandChild := k.Cut("parent2.child2.grandchild2")

	// Create test koanf
	ordered := koanf.New(delim)
	assert.Nil(ordered.Load(confmap.Provider(rootData, delim), nil))

	// Merge at path in order, first child2, then child2.grandchild2
	ordered.MergeAt(child2, "child2")
	ordered.MergeAt(grandChild, "child2.grandchild2")
	assert.Equal(expected.Get(""), ordered.Get(""), "conf map mismatch")

	// Create test koanf
	reversed := koanf.New(delim)
	assert.Nil(reversed.Load(confmap.Provider(rootData, delim), nil))

	// Merge at path in reverse order, first child2.grandchild2, then child2
	reversed.MergeAt(grandChild, "child2.grandchild2")
	reversed.MergeAt(child2, "child2")
	assert.Equal(expected.Get(""), reversed.Get(""), "conf map mismatch")
}

func TestUnmarshal(t *testing.T) {
	assert := assert.New(t)

	// Expected unmarshalled structure.
	real := testStruct{
		Type:  "json",
		Empty: make(map[string]string),
		Parent1: parentStruct{
			Name: "parent1",
			ID:   1234,
			Child1: childStruct{
				Name:  "child1",
				Type:  "json",
				Empty: make(map[string]string),
				Grandchild1: grandchildStruct{
					Ids: []int{1, 2, 3},
					On:  true,
				},
			},
		},
	}

	// Unmarshal and check all parsers.
	for _, c := range cases {
		var (
			k  = koanf.New(delim)
			ts testStruct
		)
		assert.Nil(k.Load(file.Provider(c.file), c.parser),
			fmt.Sprintf("error loading: %v", c.file))
		assert.Nil(k.Unmarshal("", &ts), "unmarshal failed")
		real.Type = c.typeName
		real.Parent1.Child1.Type = c.typeName
		assert.Equal(real, ts, "unmarshalled structs don't match")

		// Unmarshal with config.
		ts = testStruct{}
		assert.Nil(k.UnmarshalWithConf("", &ts, koanf.UnmarshalConf{Tag: "koanf"}), "unmarshal failed")
		real.Type = c.typeName
		real.Parent1.Child1.Type = c.typeName
		assert.Equal(real, ts, "unmarshalled structs don't match")
	}
}

func TestUnmarshalFlat(t *testing.T) {
	assert := assert.New(t)

	// Expected unmarshalled structure.
	real := testStructFlat{
		Type:                        "json",
		Empty:                       make(map[string]string),
		Parent1Name:                 "parent1",
		Parent1ID:                   1234,
		Parent1Child1Name:           "child1",
		Parent1Child1Type:           "json",
		Parent1Child1Empty:          make(map[string]string),
		Parent1Child1Grandchild1IDs: []int{1, 2, 3},
		Parent1Child1Grandchild1On:  true,
	}

	// Unmarshal and check all parsers.
	for _, c := range cases {
		k := koanf.New(delim)
		assert.Nil(k.Load(file.Provider(c.file), c.parser),
			fmt.Sprintf("error loading: %v", c.file))
		ts := testStructFlat{}
		assert.Nil(k.UnmarshalWithConf("", &ts, koanf.UnmarshalConf{Tag: "koanf", FlatPaths: true}), "unmarshal failed")
		real.Type = c.typeName
		real.Parent1Child1Type = c.typeName
		assert.Equal(real, ts, "unmarshalled structs don't match")
	}
}

func TestMarshal(t *testing.T) {
	assert := assert.New(t)

	for _, c := range cases {
		// HCL does not support marshalling.
		if c.typeName == "hcl" {
			continue
		}

		// Load config.
		k := koanf.New(delim)
		assert.NoError(k.Load(file.Provider(c.file), c.parser),
			fmt.Sprintf("error loading: %v", c.file))

		// Serialize / marshal into raw bytes using the parser.
		b, err := k.Marshal(c.parser)
		assert.NoError(err, "error marshalling")

		// Reload raw serialize bytes into a new koanf instance.
		k = koanf.New(delim)
		assert.NoError(k.Load(rawbytes.Provider(b), c.parser),
			fmt.Sprintf("error loading: %v", c.file))

		// Check if values are intact.
		assert.Equal(float64(1234), c.koanf.MustFloat64("parent1.id"))
		assert.Equal([]string{"red", "blue", "orange"}, c.koanf.MustStrings("orphan"))
		assert.Equal([]int64{1, 2, 3}, c.koanf.MustInt64s("parent1.child1.grandchild1.ids"))
	}
}

func TestGetExists(t *testing.T) {
	assert := assert.New(t)

	type exCase struct {
		path   string
		exists bool
	}
	exCases := []exCase{
		{"xxxxx", false},
		{"parent1.child2", false},
		{"child1", false},
		{"child2", false},
		{"type", true},
		{"parent1", true},
		{"parent2", true},
		{"parent1.name", true},
		{"parent2.name", true},
		{"parent1.child1", true},
		{"parent2.child2", true},
		{"parent1.child1.grandchild1", true},
		{"parent1.child1.grandchild1.on", true},
		{"parent2.child2.grandchild2.on", true},
	}
	for _, c := range exCases {
		assert.Equal(c.exists, cases[0].koanf.Exists(c.path),
			fmt.Sprintf("path resolution failed: %s", c.path))
		assert.Equal(c.exists, cases[0].koanf.Get(c.path) != nil,
			fmt.Sprintf("path resolution failed: %s", c.path))
	}
}

func TestSlices(t *testing.T) {
	assert := assert.New(t)

	// Load a slice of confmaps [{}, {}].
	var mp map[string]interface{}
	err := encjson.Unmarshal([]byte(`{
		"parent": [
			{"value": 1, "sub": {"value": "1"}},
			{"value": 2, "sub": {"value": "2"}}
		],
		"another": "123"
	}`), &mp)
	assert.NoError(err, "error marshalling test payload")
	k := koanf.New(delim)
	assert.NoError(k.Load(confmap.Provider(mp, "."), nil))

	assert.Empty(k.Slices("x"))
	assert.Empty(k.Slices("parent.value"))
	assert.Empty(k.Slices("parent.value.sub"))

	slices := k.Slices("parent")
	assert.NotNil(slices, "got nil slice of confmap")
	assert.NotEmpty(slices, "got empty confmap slice")

	for i, s := range slices {
		assert.Equal(s.Int("value"), i+1)
		assert.Equal(s.String("sub.value"), fmt.Sprintf("%d", i+1))
	}
}

func TestGetTypes(t *testing.T) {
	assert := assert.New(t)
	for _, c := range cases {
		assert.Equal(nil, c.koanf.Get("xxx"))
		assert.Equal(make(map[string]interface{}), c.koanf.Get("empty"))

		// Int.
		assert.Equal(int64(0), c.koanf.Int64("xxxx"))
		assert.Equal(int64(1234), c.koanf.Int64("parent1.id"))

		assert.Equal(int(0), c.koanf.Int("xxxx"))
		assert.Equal(int(1234), c.koanf.Int("parent1.id"))

		assert.Equal([]int64{}, c.koanf.Int64s("xxxx"))
		assert.Equal([]int64{1, 2, 3}, c.koanf.Int64s("parent1.child1.grandchild1.ids"))

		assert.Equal(map[string]int64{"key1": 1, "key2": 1, "key3": 1}, c.koanf.Int64Map("parent1.intmap"))
		assert.Equal(map[string]int64{}, c.koanf.Int64Map("parent1.boolmap"))
		assert.Equal(map[string]int64{}, c.koanf.Int64Map("xxxx"))
		assert.Equal(map[string]int64{"key1": 1, "key2": 1, "key3": 1}, c.koanf.Int64Map("parent1.floatmap"))

		assert.Equal([]int{1, 2, 3}, c.koanf.Ints("parent1.child1.grandchild1.ids"))
		assert.Equal([]int{}, c.koanf.Ints("xxxx"))

		assert.Equal(map[string]int{"key1": 1, "key2": 1, "key3": 1}, c.koanf.IntMap("parent1.intmap"))
		assert.Equal(map[string]int{}, c.koanf.IntMap("parent1.boolmap"))
		assert.Equal(map[string]int{}, c.koanf.IntMap("xxxx"))

		// Float.
		assert.Equal(float64(0), c.koanf.Float64("xxx"))
		assert.Equal(float64(1234), c.koanf.Float64("parent1.id"))

		assert.Equal([]float64{}, c.koanf.Float64s("xxxx"))
		assert.Equal([]float64{1, 2, 3}, c.koanf.Float64s("parent1.child1.grandchild1.ids"))

		assert.Equal(map[string]float64{"key1": 1, "key2": 1, "key3": 1}, c.koanf.Float64Map("parent1.intmap"))
		assert.Equal(map[string]float64{"key1": 1.1, "key2": 1.2, "key3": 1.3}, c.koanf.Float64Map("parent1.floatmap"))
		assert.Equal(map[string]float64{}, c.koanf.Float64Map("parent1.boolmap"))
		assert.Equal(map[string]float64{}, c.koanf.Float64Map("xxxx"))

		// String and bytes.
		assert.Equal([]byte{}, c.koanf.Bytes("xxxx"))
		assert.Equal([]byte("parent1"), c.koanf.Bytes("parent1.name"))

		assert.Equal("", c.koanf.String("xxxx"))
		assert.Equal("parent1", c.koanf.String("parent1.name"))

		assert.Equal([]string{}, c.koanf.Strings("xxxx"))
		assert.Equal([]string{"red", "blue", "orange"}, c.koanf.Strings("orphan"))

		assert.Equal(map[string]string{"key1": "val1", "key2": "val2", "key3": "val3"}, c.koanf.StringMap("parent1.strmap"))
		assert.Equal(map[string][]string{"key1": []string{"val1", "val2", "val3"}, "key2": []string{"val4", "val5"}}, c.koanf.StringsMap("parent1.strsmap"))
		assert.Equal(map[string]string{}, c.koanf.StringMap("xxxx"))
		assert.Equal(map[string]string{}, c.koanf.StringMap("parent1.intmap"))

		// Bools.
		assert.Equal(false, c.koanf.Bool("xxxx"))
		assert.Equal(false, c.koanf.Bool("type"))
		assert.Equal(true, c.koanf.Bool("parent1.child1.grandchild1.on"))
		assert.Equal(true, c.koanf.Bool("strbool"))

		assert.Equal([]bool{}, c.koanf.Bools("xxxx"))
		assert.Equal([]bool{true, false, true}, c.koanf.Bools("bools"))
		assert.Equal([]bool{true, false, true}, c.koanf.Bools("intbools"))
		assert.Equal([]bool{true, true, false}, c.koanf.Bools("strbools"))

		assert.Equal(map[string]bool{"ok1": true, "ok2": true, "notok3": false}, c.koanf.BoolMap("parent1.boolmap"))
		assert.Equal(map[string]bool{"key1": true, "key2": true, "key3": true}, c.koanf.BoolMap("parent1.intmap"))
		assert.Equal(map[string]bool{}, c.koanf.BoolMap("xxxx"))

		// Others.
		assert.Equal(time.Duration(1234), c.koanf.Duration("parent1.id"))
		assert.Equal(time.Duration(0), c.koanf.Duration("xxxx"))
		assert.Equal(time.Second*3, c.koanf.Duration("duration"))

		assert.Equal(time.Time{}, c.koanf.Time("xxxx", "2006-01-02"))
		assert.Equal(time.Date(2019, 1, 1, 0, 0, 0, 0, time.UTC), c.koanf.Time("time", "2006-01-02"))

		assert.Equal([]string{}, c.koanf.MapKeys("xxxx"), "map keys mismatch")
		assert.Equal([]string{"bools", "duration", "empty", "intbools", "orphan", "parent1", "parent2", "strbool", "strbools", "time", "type"},
			c.koanf.MapKeys(""), "map keys mismatch")
		assert.Equal([]string{"key1", "key2", "key3"}, c.koanf.MapKeys("parent1.strmap"), "map keys mismatch")

		// Attempt to parse int=1234 as a Unix timestamp.
		assert.Equal(time.Date(1970, 1, 1, 0, 20, 34, 0, time.UTC), c.koanf.Time("parent1.id", "").UTC())
	}
}

func TestMustGetTypes(t *testing.T) {
	assert := assert.New(t)
	for _, c := range cases {
		// Int.
		assert.Panics(func() { c.koanf.MustInt64("xxxx") })
		assert.Equal(int64(1234), c.koanf.MustInt64("parent1.id"))

		assert.Panics(func() { c.koanf.MustInt("xxxx") })
		assert.Equal(int(1234), c.koanf.MustInt("parent1.id"))

		assert.Panics(func() { c.koanf.MustInt64s("xxxx") })
		assert.Equal([]int64{1, 2, 3}, c.koanf.MustInt64s("parent1.child1.grandchild1.ids"))

		assert.Panics(func() { c.koanf.MustInt64Map("xxxx") })
		assert.Equal(map[string]int64{"key1": 1, "key2": 1, "key3": 1}, c.koanf.MustInt64Map("parent1.intmap"))

		assert.Panics(func() { c.koanf.MustInt64Map("parent1.boolmap") })
		assert.Equal(map[string]int64{"key1": 1, "key2": 1, "key3": 1}, c.koanf.MustInt64Map("parent1.floatmap"))

		assert.Panics(func() { c.koanf.MustInts("xxxx") })
		assert.Equal([]int{1, 2, 3}, c.koanf.MustInts("parent1.child1.grandchild1.ids"))

		assert.Panics(func() { c.koanf.MustIntMap("xxxx") })
		assert.Panics(func() { c.koanf.MustIntMap("parent1.boolmap") })
		assert.Equal(map[string]int{"key1": 1, "key2": 1, "key3": 1}, c.koanf.MustIntMap("parent1.intmap"))

		// Float.
		assert.Panics(func() { c.koanf.MustInts("xxxx") })
		assert.Equal(float64(1234), c.koanf.MustFloat64("parent1.id"))

		assert.Panics(func() { c.koanf.MustFloat64s("xxxx") })
		assert.Equal([]float64{1, 2, 3}, c.koanf.MustFloat64s("parent1.child1.grandchild1.ids"))

		assert.Panics(func() { c.koanf.MustFloat64Map("xxxx") })
		assert.Panics(func() { c.koanf.MustFloat64Map("parent1.boolmap") })
		assert.Equal(map[string]float64{"key1": 1.1, "key2": 1.2, "key3": 1.3}, c.koanf.MustFloat64Map("parent1.floatmap"))
		assert.Equal(map[string]float64{"key1": 1, "key2": 1, "key3": 1}, c.koanf.MustFloat64Map("parent1.intmap"))

		// String and bytes.
		assert.Panics(func() { c.koanf.MustBytes("xxxx") })
		assert.Equal([]byte("parent1"), c.koanf.MustBytes("parent1.name"))

		assert.Panics(func() { c.koanf.MustString("xxxx") })
		assert.Equal("parent1", c.koanf.MustString("parent1.name"))

		assert.Panics(func() { c.koanf.MustStrings("xxxx") })
		assert.Equal([]string{"red", "blue", "orange"}, c.koanf.MustStrings("orphan"))

		assert.Panics(func() { c.koanf.MustStringMap("xxxx") })
		assert.Panics(func() { c.koanf.MustStringMap("parent1.intmap") })
		assert.Equal(map[string]string{"key1": "val1", "key2": "val2", "key3": "val3"}, c.koanf.MustStringMap("parent1.strmap"))
		assert.Equal(map[string][]string{"key1": []string{"val1", "val2", "val3"}, "key2": []string{"val4", "val5"}}, c.koanf.MustStringsMap("parent1.strsmap"))

		// // Bools.
		assert.Panics(func() { c.koanf.MustBools("xxxx") })
		assert.Equal([]bool{true, false, true}, c.koanf.MustBools("bools"))
		assert.Equal([]bool{true, false, true}, c.koanf.MustBools("intbools"))
		assert.Equal([]bool{true, true, false}, c.koanf.MustBools("strbools"))

		assert.Panics(func() { c.koanf.MustBoolMap("xxxx") })
		assert.Equal(map[string]bool{"ok1": true, "ok2": true, "notok3": false}, c.koanf.MustBoolMap("parent1.boolmap"))
		assert.Equal(map[string]bool{"key1": true, "key2": true, "key3": true}, c.koanf.MustBoolMap("parent1.intmap"))

		// Others.
		assert.Panics(func() { c.koanf.MustDuration("xxxx") })
		assert.Equal(time.Duration(1234), c.koanf.MustDuration("parent1.id"))
		assert.Equal(time.Second*3, c.koanf.MustDuration("duration"))

		assert.Panics(func() { c.koanf.MustTime("xxxx", "2006-01-02") })
		assert.Equal(time.Date(2019, 1, 1, 0, 0, 0, 0, time.UTC), c.koanf.MustTime("time", "2006-01-02"))

		// // Attempt to parse int=1234 as a Unix timestamp.
		assert.Panics(func() { c.koanf.MustTime("time", "2006") })
		assert.Equal(time.Date(1970, 1, 1, 0, 20, 34, 0, time.UTC), c.koanf.MustTime("parent1.id", "").UTC())
	}
}

func TestDelete(t *testing.T) {
	assert := assert.New(t)
	for _, c := range cases {
		c.koanf.Delete("parent2.child2.grandchild2")
		assert.Equal(false, c.koanf.Exists("parent2.child2.grandchild2.on"))
		assert.Equal(false, c.koanf.Exists("parent2.child2.grandchild2.ids.5"))
		assert.Equal(true, c.koanf.Exists("parent2.child2.name"))

		c.koanf.Delete("")
		assert.Equal(false, c.koanf.Exists("duration"))
		assert.Equal(false, c.koanf.Exists("empty"))
	}
}<|MERGE_RESOLUTION|>--- conflicted
+++ resolved
@@ -4,7 +4,6 @@
 	encjson "encoding/json"
 	"flag"
 	"fmt"
-	"github.com/knadh/koanf/maps"
 	"io/ioutil"
 	"log"
 	"os"
@@ -15,6 +14,7 @@
 	"time"
 
 	"github.com/knadh/koanf"
+	"github.com/knadh/koanf/maps"
 	"github.com/knadh/koanf/parsers/dotenv"
 	"github.com/knadh/koanf/parsers/hcl"
 	"github.com/knadh/koanf/parsers/json"
@@ -667,7 +667,52 @@
 	assert.Equal(cut1.All(), k2.All(), "conf map mismatch")
 }
 
-<<<<<<< HEAD
+func TestRaw_YamlTypes(t *testing.T) {
+	var (
+		assert = assert.New(t)
+		k      = koanf.New(delim)
+	)
+
+	assert.Nil(k.Load(file.Provider(mockYAML), yaml.Parser()),
+		"error loading file")
+	raw := k.Raw()
+
+	i, ok := raw["intbools"]
+	assert.True(ok, "ints key does not exist in the map")
+
+	arr, ok := i.([]interface{})
+	assert.True(ok, "arr slice is not array of integers")
+
+	for _, integer := range arr {
+		if _, ok := integer.(int); !ok {
+			assert.Failf("failure", "%v not an integer but %T", integer, integer)
+		}
+	}
+}
+
+func TestRaw_JsonTypes(t *testing.T) {
+	var (
+		assert = assert.New(t)
+		k      = koanf.New(delim)
+	)
+
+	assert.Nil(k.Load(file.Provider(mockJSON), json.Parser()),
+		"error loading file")
+	raw := k.Raw()
+
+	i, ok := raw["intbools"]
+	assert.True(ok, "ints key does not exist in the map")
+
+	arr, ok := i.([]interface{})
+	assert.True(ok, "arr slice is not array of integers")
+
+	for _, integer := range arr {
+		if _, ok := integer.(float64); !ok {
+			assert.Failf("failure", "%v not an integer but %T", integer, integer)
+		}
+	}
+}
+
 func TestMergeStrictError(t *testing.T) {
 	var (
 		assert = assert.New(t)
@@ -692,97 +737,6 @@
 	assert.Error(err)
 	assert.IsType(&maps.MergeStrictError{}, err)
 	assert.True(strings.HasPrefix(err.Error(), "incorrect types at key parent2.child2.grandchild2"))
-}
-
-func TestMergeStrict(t *testing.T) {
-	var (
-		assert = assert.New(t)
-	)
-
-	ks := koanf.NewWithConf(koanf.Conf{
-		Delim:       delim,
-		StrictMerge: true,
-	})
-
-	assert.Nil(ks.Load(confmap.Provider(map[string]interface{}{
-		"parent2": map[string]interface{}{
-			"child2": map[string]interface{}{
-				"grandchild2": map[string]interface{}{
-					"ids": []int{5,6,7},
-				},
-			},
-		},
-	}, delim), nil))
-
-	err := ks.Load(file.Provider(mockYAML), yaml.Parser())
-	assert.NoError(err)
-}
-
-
-func TestMergeStrictJsonYamlError(t *testing.T) {
-	var (
-		assert = assert.New(t)
-	)
-
-	ks := koanf.NewWithConf(koanf.Conf{
-		Delim:       delim,
-		StrictMerge: true,
-	})
-
-
-	assert.NoError(ks.Load(file.Provider(mockJSON), json.Parser()))
-	err := ks.Load(file.Provider(mockYAML), yaml.Parser())
-	assert.Error(err)
-	assert.IsType(&maps.MergeStrictError{}, err)
-}
-
-func TestMergeAt(t *testing.T) {
-=======
-func TestRaw_YamlTypes(t *testing.T) {
->>>>>>> e14a5b0a
-	var (
-		assert = assert.New(t)
-		k      = koanf.New(delim)
-	)
-
-	assert.Nil(k.Load(file.Provider(mockYAML), yaml.Parser()),
-		"error loading file")
-	raw := k.Raw()
-
-	i, ok := raw["intbools"]
-	assert.True(ok, "ints key does not exist in the map")
-
-	arr, ok := i.([]interface{})
-	assert.True(ok, "arr slice is not array of integers")
-
-	for _, integer := range arr {
-		if _, ok := integer.(int); !ok {
-			assert.Failf("failure", "%v not an integer but %T", integer, integer)
-		}
-	}
-}
-
-func TestRaw_JsonTypes(t *testing.T) {
-	var (
-		assert = assert.New(t)
-		k      = koanf.New(delim)
-	)
-
-	assert.Nil(k.Load(file.Provider(mockJSON), json.Parser()),
-		"error loading file")
-	raw := k.Raw()
-
-	i, ok := raw["intbools"]
-	assert.True(ok, "ints key does not exist in the map")
-
-	arr, ok := i.([]interface{})
-	assert.True(ok, "arr slice is not array of integers")
-
-	for _, integer := range arr {
-		if _, ok := integer.(float64); !ok {
-			assert.Failf("failure", "%v not an integer but %T", integer, integer)
-		}
-	}
 }
 
 func TestMergeAt(t *testing.T) {
